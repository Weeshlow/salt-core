System.config({
  defaultJSExtensions: true,
  transpiler: "babel",
  babelOptions: {
    "optional": [
      "es7.decorators",
      "es7.classProperties",
      "optimisation.modules.system"
    ]
  },
  paths: {
    "*": "src/*",
    "github:*": "jspm_packages/github/*",
    "npm:*": "jspm_packages/npm/*"
  },
  map: {
    "aurelia-bootstrapper": "npm:aurelia-bootstrapper@1.0.0-beta.1.1.4",
    "aurelia-fetch-client": "npm:aurelia-fetch-client@1.0.0-beta.1.1.1",
    "aurelia-framework": "npm:aurelia-framework@1.0.0-beta.1.1.4",
    "aurelia-history-browser": "npm:aurelia-history-browser@1.0.0-beta.1.1.4",
    "aurelia-loader-default": "npm:aurelia-loader-default@1.0.0-beta.1.1.3",
    "aurelia-logging-console": "npm:aurelia-logging-console@1.0.0-beta.1.1.4",
    "aurelia-pal": "npm:aurelia-pal@1.0.0-beta.1.1.1",
    "aurelia-router": "npm:aurelia-router@1.0.0-beta.1.1.3",
    "aurelia-templating-binding": "npm:aurelia-templating-binding@1.0.0-beta.1.1.2",
    "aurelia-templating-resources": "npm:aurelia-templating-resources@1.0.0-beta.1.1.2",
    "aurelia-templating-router": "npm:aurelia-templating-router@1.0.0-beta.1.1.2",
    "babel": "npm:babel-core@5.8.35",
    "babel-runtime": "npm:babel-runtime@5.8.35",
    "core-js": "npm:core-js@1.2.6",
    "fetch": "github:github/fetch@0.10.1",
    "jquery": "npm:jquery@2.2.1",
    "leaflet": "github:Leaflet/Leaflet@0.7.7",
    "lodash": "npm:lodash@4.6.1",
    "moment": "npm:moment@2.11.2",
    "text": "github:systemjs/plugin-text@0.0.3",
    "github:jspm/nodelibs-assert@0.1.0": {
      "assert": "npm:assert@1.3.0"
    },
    "github:jspm/nodelibs-buffer@0.1.0": {
      "buffer": "npm:buffer@3.6.0"
    },
    "github:jspm/nodelibs-path@0.1.0": {
      "path-browserify": "npm:path-browserify@0.0.0"
    },
    "github:jspm/nodelibs-process@0.1.2": {
      "process": "npm:process@0.11.2"
    },
    "github:jspm/nodelibs-util@0.1.0": {
      "util": "npm:util@0.10.3"
    },
    "npm:assert@1.3.0": {
      "util": "npm:util@0.10.3"
    },
    "npm:aurelia-binding@1.0.0-beta.1.2.2": {
      "aurelia-metadata": "npm:aurelia-metadata@1.0.0-beta.1.1.6",
      "aurelia-pal": "npm:aurelia-pal@1.0.0-beta.1.1.1",
      "aurelia-task-queue": "npm:aurelia-task-queue@1.0.0-beta.1.1.1"
    },
    "npm:aurelia-bootstrapper@1.0.0-beta.1.1.4": {
      "aurelia-event-aggregator": "npm:aurelia-event-aggregator@1.0.0-beta.1.1.1",
      "aurelia-framework": "npm:aurelia-framework@1.0.0-beta.1.1.4",
      "aurelia-history": "npm:aurelia-history@1.0.0-beta.1.1.1",
      "aurelia-history-browser": "npm:aurelia-history-browser@1.0.0-beta.1.1.4",
      "aurelia-loader-default": "npm:aurelia-loader-default@1.0.0-beta.1.1.3",
      "aurelia-logging-console": "npm:aurelia-logging-console@1.0.0-beta.1.1.4",
      "aurelia-pal": "npm:aurelia-pal@1.0.0-beta.1.1.1",
      "aurelia-pal-browser": "npm:aurelia-pal-browser@1.0.0-beta.1.1.4",
      "aurelia-polyfills": "npm:aurelia-polyfills@1.0.0-beta.1.0.1",
      "aurelia-router": "npm:aurelia-router@1.0.0-beta.1.1.3",
      "aurelia-templating": "npm:aurelia-templating@1.0.0-beta.1.1.2",
      "aurelia-templating-binding": "npm:aurelia-templating-binding@1.0.0-beta.1.1.2",
      "aurelia-templating-resources": "npm:aurelia-templating-resources@1.0.0-beta.1.1.2",
      "aurelia-templating-router": "npm:aurelia-templating-router@1.0.0-beta.1.1.2"
    },
    "npm:aurelia-dependency-injection@1.0.0-beta.1.1.4": {
      "aurelia-logging": "npm:aurelia-logging@1.0.0-beta.1.1.2",
      "aurelia-metadata": "npm:aurelia-metadata@1.0.0-beta.1.1.6",
      "aurelia-pal": "npm:aurelia-pal@1.0.0-beta.1.1.1"
    },
    "npm:aurelia-event-aggregator@1.0.0-beta.1.1.1": {
      "aurelia-logging": "npm:aurelia-logging@1.0.0-beta.1.1.2"
    },
    "npm:aurelia-framework@1.0.0-beta.1.1.4": {
      "aurelia-binding": "npm:aurelia-binding@1.0.0-beta.1.2.2",
      "aurelia-dependency-injection": "npm:aurelia-dependency-injection@1.0.0-beta.1.1.4",
      "aurelia-loader": "npm:aurelia-loader@1.0.0-beta.1.1.1",
      "aurelia-logging": "npm:aurelia-logging@1.0.0-beta.1.1.2",
      "aurelia-metadata": "npm:aurelia-metadata@1.0.0-beta.1.1.6",
      "aurelia-pal": "npm:aurelia-pal@1.0.0-beta.1.1.1",
      "aurelia-path": "npm:aurelia-path@1.0.0-beta.1.1.1",
      "aurelia-task-queue": "npm:aurelia-task-queue@1.0.0-beta.1.1.1",
      "aurelia-templating": "npm:aurelia-templating@1.0.0-beta.1.1.2"
    },
    "npm:aurelia-history-browser@1.0.0-beta.1.1.4": {
      "aurelia-history": "npm:aurelia-history@1.0.0-beta.1.1.1",
      "aurelia-pal": "npm:aurelia-pal@1.0.0-beta.1.1.1"
    },
    "npm:aurelia-loader-default@1.0.0-beta.1.1.3": {
      "aurelia-loader": "npm:aurelia-loader@1.0.0-beta.1.1.1",
      "aurelia-metadata": "npm:aurelia-metadata@1.0.0-beta.1.1.6",
      "aurelia-pal": "npm:aurelia-pal@1.0.0-beta.1.1.1"
    },
    "npm:aurelia-loader@1.0.0-beta.1.1.1": {
      "aurelia-metadata": "npm:aurelia-metadata@1.0.0-beta.1.1.6",
      "aurelia-path": "npm:aurelia-path@1.0.0-beta.1.1.1"
    },
    "npm:aurelia-logging-console@1.0.0-beta.1.1.4": {
      "aurelia-logging": "npm:aurelia-logging@1.0.0-beta.1.1.2",
      "aurelia-pal": "npm:aurelia-pal@1.0.0-beta.1.1.1"
    },
    "npm:aurelia-metadata@1.0.0-beta.1.1.6": {
      "aurelia-pal": "npm:aurelia-pal@1.0.0-beta.1.1.1"
    },
    "npm:aurelia-pal-browser@1.0.0-beta.1.1.4": {
      "aurelia-pal": "npm:aurelia-pal@1.0.0-beta.1.1.1"
    },
    "npm:aurelia-polyfills@1.0.0-beta.1.0.1": {
      "aurelia-pal": "npm:aurelia-pal@1.0.0-beta.1.1.1"
    },
    "npm:aurelia-route-recognizer@1.0.0-beta.1.1.3": {
      "aurelia-path": "npm:aurelia-path@1.0.0-beta.1.1.1"
    },
    "npm:aurelia-router@1.0.0-beta.1.1.3": {
      "aurelia-dependency-injection": "npm:aurelia-dependency-injection@1.0.0-beta.1.1.4",
      "aurelia-event-aggregator": "npm:aurelia-event-aggregator@1.0.0-beta.1.1.1",
      "aurelia-history": "npm:aurelia-history@1.0.0-beta.1.1.1",
      "aurelia-logging": "npm:aurelia-logging@1.0.0-beta.1.1.2",
      "aurelia-path": "npm:aurelia-path@1.0.0-beta.1.1.1",
      "aurelia-route-recognizer": "npm:aurelia-route-recognizer@1.0.0-beta.1.1.3"
    },
    "npm:aurelia-task-queue@1.0.0-beta.1.1.1": {
      "aurelia-pal": "npm:aurelia-pal@1.0.0-beta.1.1.1"
    },
    "npm:aurelia-templating-binding@1.0.0-beta.1.1.2": {
      "aurelia-binding": "npm:aurelia-binding@1.0.0-beta.1.2.2",
      "aurelia-logging": "npm:aurelia-logging@1.0.0-beta.1.1.2",
      "aurelia-templating": "npm:aurelia-templating@1.0.0-beta.1.1.2"
    },
    "npm:aurelia-templating-resources@1.0.0-beta.1.1.2": {
      "aurelia-binding": "npm:aurelia-binding@1.0.0-beta.1.2.2",
      "aurelia-dependency-injection": "npm:aurelia-dependency-injection@1.0.0-beta.1.1.4",
      "aurelia-loader": "npm:aurelia-loader@1.0.0-beta.1.1.1",
      "aurelia-logging": "npm:aurelia-logging@1.0.0-beta.1.1.2",
      "aurelia-pal": "npm:aurelia-pal@1.0.0-beta.1.1.1",
      "aurelia-path": "npm:aurelia-path@1.0.0-beta.1.1.1",
      "aurelia-task-queue": "npm:aurelia-task-queue@1.0.0-beta.1.1.1",
      "aurelia-templating": "npm:aurelia-templating@1.0.0-beta.1.1.2"
    },
    "npm:aurelia-templating-router@1.0.0-beta.1.1.2": {
      "aurelia-dependency-injection": "npm:aurelia-dependency-injection@1.0.0-beta.1.1.4",
      "aurelia-logging": "npm:aurelia-logging@1.0.0-beta.1.1.2",
      "aurelia-metadata": "npm:aurelia-metadata@1.0.0-beta.1.1.6",
      "aurelia-pal": "npm:aurelia-pal@1.0.0-beta.1.1.1",
      "aurelia-path": "npm:aurelia-path@1.0.0-beta.1.1.1",
      "aurelia-router": "npm:aurelia-router@1.0.0-beta.1.1.3",
      "aurelia-templating": "npm:aurelia-templating@1.0.0-beta.1.1.2"
    },
    "npm:aurelia-templating@1.0.0-beta.1.1.2": {
      "aurelia-binding": "npm:aurelia-binding@1.0.0-beta.1.2.2",
      "aurelia-dependency-injection": "npm:aurelia-dependency-injection@1.0.0-beta.1.1.4",
      "aurelia-loader": "npm:aurelia-loader@1.0.0-beta.1.1.1",
      "aurelia-logging": "npm:aurelia-logging@1.0.0-beta.1.1.2",
      "aurelia-metadata": "npm:aurelia-metadata@1.0.0-beta.1.1.6",
      "aurelia-pal": "npm:aurelia-pal@1.0.0-beta.1.1.1",
      "aurelia-path": "npm:aurelia-path@1.0.0-beta.1.1.1",
      "aurelia-task-queue": "npm:aurelia-task-queue@1.0.0-beta.1.1.1"
    },
    "npm:babel-runtime@5.8.35": {
      "process": "github:jspm/nodelibs-process@0.1.2"
    },
    "npm:buffer@3.6.0": {
      "base64-js": "npm:base64-js@0.0.8",
      "child_process": "github:jspm/nodelibs-child_process@0.1.0",
      "fs": "github:jspm/nodelibs-fs@0.1.2",
      "ieee754": "npm:ieee754@1.1.6",
      "isarray": "npm:isarray@1.0.0",
      "process": "github:jspm/nodelibs-process@0.1.2",
      "systemjs-json": "github:systemjs/plugin-json@0.1.0"
    },
    "npm:core-js@1.2.6": {
      "fs": "github:jspm/nodelibs-fs@0.1.2",
      "path": "github:jspm/nodelibs-path@0.1.0",
      "process": "github:jspm/nodelibs-process@0.1.2",
      "systemjs-json": "github:systemjs/plugin-json@0.1.0"
    },
    "npm:inherits@2.0.1": {
      "util": "github:jspm/nodelibs-util@0.1.0"
    },
    "npm:isarray@1.0.0": {
      "systemjs-json": "github:systemjs/plugin-json@0.1.0"
    },
    "npm:lodash@4.6.1": {
      "buffer": "github:jspm/nodelibs-buffer@0.1.0",
      "process": "github:jspm/nodelibs-process@0.1.2"
    },
    "npm:moment@2.11.2": {
      "process": "github:jspm/nodelibs-process@0.1.2",
      "systemjs-json": "github:systemjs/plugin-json@0.1.0"
    },
    "npm:path-browserify@0.0.0": {
      "process": "github:jspm/nodelibs-process@0.1.2"
    },
    "npm:process@0.11.2": {
      "assert": "github:jspm/nodelibs-assert@0.1.0"
    },
    "npm:util@0.10.3": {
      "inherits": "npm:inherits@2.0.1",
      "process": "github:jspm/nodelibs-process@0.1.2"
    }
  },
  bundles: {
<<<<<<< HEAD
    "app.min-4759c09ce8.js": [
=======
    "app.min-045ae97707.js": [
>>>>>>> aca52b91
      "app.html!github:systemjs/plugin-text@0.0.3.js",
      "app.js",
      "components/binary-layer.js",
      "components/map.html!github:systemjs/plugin-text@0.0.3.js",
      "components/map.js",
      "components/sparse-binary-layer.js",
      "components/tweet-list.html!github:systemjs/plugin-text@0.0.3.js",
      "components/tweet-list.js",
      "components/twitter-card.html!github:systemjs/plugin-text@0.0.3.js",
      "components/twitter-card.js",
      "converters/date-format.js",
      "services/tile-layer.js",
      "services/twitter.js",
      "util/color-ramp.js",
      "util/leaflet-1d.js",
      "util/value-transform.js"
    ],
    "vendor.min-2a852c3149.js": [
      "github:Leaflet/Leaflet@0.7.7.js",
      "github:Leaflet/Leaflet@0.7.7/dist/leaflet-src.js",
      "github:github/fetch@0.10.1.js",
      "github:github/fetch@0.10.1/fetch.js",
      "github:jspm/nodelibs-buffer@0.1.0.js",
      "github:jspm/nodelibs-buffer@0.1.0/index.js",
      "github:jspm/nodelibs-process@0.1.2.js",
      "github:jspm/nodelibs-process@0.1.2/index.js",
      "github:systemjs/plugin-text@0.0.3.js",
      "github:systemjs/plugin-text@0.0.3/text.js",
      "npm:aurelia-binding@1.0.0-beta.1.2.2.js",
      "npm:aurelia-binding@1.0.0-beta.1.2.2/aurelia-binding.js",
      "npm:aurelia-bootstrapper@1.0.0-beta.1.1.4.js",
      "npm:aurelia-bootstrapper@1.0.0-beta.1.1.4/aurelia-bootstrapper.js",
      "npm:aurelia-dependency-injection@1.0.0-beta.1.1.4.js",
      "npm:aurelia-dependency-injection@1.0.0-beta.1.1.4/aurelia-dependency-injection.js",
      "npm:aurelia-event-aggregator@1.0.0-beta.1.1.1.js",
      "npm:aurelia-event-aggregator@1.0.0-beta.1.1.1/aurelia-event-aggregator.js",
      "npm:aurelia-fetch-client@1.0.0-beta.1.1.1.js",
      "npm:aurelia-fetch-client@1.0.0-beta.1.1.1/aurelia-fetch-client.js",
      "npm:aurelia-framework@1.0.0-beta.1.1.4.js",
      "npm:aurelia-framework@1.0.0-beta.1.1.4/aurelia-framework.js",
      "npm:aurelia-history-browser@1.0.0-beta.1.1.4.js",
      "npm:aurelia-history-browser@1.0.0-beta.1.1.4/aurelia-history-browser.js",
      "npm:aurelia-history@1.0.0-beta.1.1.1.js",
      "npm:aurelia-history@1.0.0-beta.1.1.1/aurelia-history.js",
      "npm:aurelia-loader-default@1.0.0-beta.1.1.3.js",
      "npm:aurelia-loader-default@1.0.0-beta.1.1.3/aurelia-loader-default.js",
      "npm:aurelia-loader@1.0.0-beta.1.1.1.js",
      "npm:aurelia-loader@1.0.0-beta.1.1.1/aurelia-loader.js",
      "npm:aurelia-logging-console@1.0.0-beta.1.1.4.js",
      "npm:aurelia-logging-console@1.0.0-beta.1.1.4/aurelia-logging-console.js",
      "npm:aurelia-logging@1.0.0-beta.1.1.2.js",
      "npm:aurelia-logging@1.0.0-beta.1.1.2/aurelia-logging.js",
      "npm:aurelia-metadata@1.0.0-beta.1.1.6.js",
      "npm:aurelia-metadata@1.0.0-beta.1.1.6/aurelia-metadata.js",
      "npm:aurelia-pal-browser@1.0.0-beta.1.1.4.js",
      "npm:aurelia-pal-browser@1.0.0-beta.1.1.4/aurelia-pal-browser.js",
      "npm:aurelia-pal@1.0.0-beta.1.1.1.js",
      "npm:aurelia-pal@1.0.0-beta.1.1.1/aurelia-pal.js",
      "npm:aurelia-path@1.0.0-beta.1.1.1.js",
      "npm:aurelia-path@1.0.0-beta.1.1.1/aurelia-path.js",
      "npm:aurelia-polyfills@1.0.0-beta.1.0.1.js",
      "npm:aurelia-polyfills@1.0.0-beta.1.0.1/aurelia-polyfills.js",
      "npm:aurelia-route-recognizer@1.0.0-beta.1.1.3.js",
      "npm:aurelia-route-recognizer@1.0.0-beta.1.1.3/aurelia-route-recognizer.js",
      "npm:aurelia-router@1.0.0-beta.1.1.3.js",
      "npm:aurelia-router@1.0.0-beta.1.1.3/aurelia-router.js",
      "npm:aurelia-task-queue@1.0.0-beta.1.1.1.js",
      "npm:aurelia-task-queue@1.0.0-beta.1.1.1/aurelia-task-queue.js",
      "npm:aurelia-templating-binding@1.0.0-beta.1.1.2.js",
      "npm:aurelia-templating-binding@1.0.0-beta.1.1.2/aurelia-templating-binding.js",
      "npm:aurelia-templating-resources@1.0.0-beta.1.1.2.js",
      "npm:aurelia-templating-resources@1.0.0-beta.1.1.2/analyze-view-factory.js",
      "npm:aurelia-templating-resources@1.0.0-beta.1.1.2/array-repeat-strategy.js",
      "npm:aurelia-templating-resources@1.0.0-beta.1.1.2/aurelia-templating-resources.js",
      "npm:aurelia-templating-resources@1.0.0-beta.1.1.2/binding-mode-behaviors.js",
      "npm:aurelia-templating-resources@1.0.0-beta.1.1.2/binding-signaler.js",
      "npm:aurelia-templating-resources@1.0.0-beta.1.1.2/compile-spy.js",
      "npm:aurelia-templating-resources@1.0.0-beta.1.1.2/compose.js",
      "npm:aurelia-templating-resources@1.0.0-beta.1.1.2/css-resource.js",
      "npm:aurelia-templating-resources@1.0.0-beta.1.1.2/debounce-binding-behavior.js",
      "npm:aurelia-templating-resources@1.0.0-beta.1.1.2/dynamic-element.js",
      "npm:aurelia-templating-resources@1.0.0-beta.1.1.2/focus.js",
      "npm:aurelia-templating-resources@1.0.0-beta.1.1.2/hide.js",
      "npm:aurelia-templating-resources@1.0.0-beta.1.1.2/html-sanitizer.js",
      "npm:aurelia-templating-resources@1.0.0-beta.1.1.2/if.js",
      "npm:aurelia-templating-resources@1.0.0-beta.1.1.2/map-repeat-strategy.js",
      "npm:aurelia-templating-resources@1.0.0-beta.1.1.2/null-repeat-strategy.js",
      "npm:aurelia-templating-resources@1.0.0-beta.1.1.2/number-repeat-strategy.js",
      "npm:aurelia-templating-resources@1.0.0-beta.1.1.2/repeat-strategy-locator.js",
      "npm:aurelia-templating-resources@1.0.0-beta.1.1.2/repeat-utilities.js",
      "npm:aurelia-templating-resources@1.0.0-beta.1.1.2/repeat.js",
      "npm:aurelia-templating-resources@1.0.0-beta.1.1.2/replaceable.js",
      "npm:aurelia-templating-resources@1.0.0-beta.1.1.2/sanitize-html.js",
      "npm:aurelia-templating-resources@1.0.0-beta.1.1.2/set-repeat-strategy.js",
      "npm:aurelia-templating-resources@1.0.0-beta.1.1.2/show.js",
      "npm:aurelia-templating-resources@1.0.0-beta.1.1.2/signal-binding-behavior.js",
      "npm:aurelia-templating-resources@1.0.0-beta.1.1.2/throttle-binding-behavior.js",
      "npm:aurelia-templating-resources@1.0.0-beta.1.1.2/update-trigger-binding-behavior.js",
      "npm:aurelia-templating-resources@1.0.0-beta.1.1.2/view-spy.js",
      "npm:aurelia-templating-resources@1.0.0-beta.1.1.2/with.js",
      "npm:aurelia-templating-router@1.0.0-beta.1.1.2.js",
      "npm:aurelia-templating-router@1.0.0-beta.1.1.2/aurelia-templating-router.js",
      "npm:aurelia-templating-router@1.0.0-beta.1.1.2/route-href.js",
      "npm:aurelia-templating-router@1.0.0-beta.1.1.2/route-loader.js",
      "npm:aurelia-templating-router@1.0.0-beta.1.1.2/router-view.js",
      "npm:aurelia-templating@1.0.0-beta.1.1.2.js",
      "npm:aurelia-templating@1.0.0-beta.1.1.2/aurelia-templating.js",
      "npm:base64-js@0.0.8.js",
      "npm:base64-js@0.0.8/lib/b64.js",
      "npm:buffer@3.6.0.js",
      "npm:buffer@3.6.0/index.js",
      "npm:ieee754@1.1.6.js",
      "npm:ieee754@1.1.6/index.js",
      "npm:isarray@1.0.0.js",
      "npm:isarray@1.0.0/index.js",
      "npm:jquery@2.2.1.js",
      "npm:jquery@2.2.1/dist/jquery.js",
      "npm:lodash@4.6.1.js",
      "npm:lodash@4.6.1/lodash.js",
      "npm:moment@2.11.2.js",
      "npm:moment@2.11.2/moment.js",
      "npm:process@0.11.2.js",
      "npm:process@0.11.2/browser.js"
    ]
  }
})<|MERGE_RESOLUTION|>--- conflicted
+++ resolved
@@ -175,8 +175,7 @@
       "fs": "github:jspm/nodelibs-fs@0.1.2",
       "ieee754": "npm:ieee754@1.1.6",
       "isarray": "npm:isarray@1.0.0",
-      "process": "github:jspm/nodelibs-process@0.1.2",
-      "systemjs-json": "github:systemjs/plugin-json@0.1.0"
+      "process": "github:jspm/nodelibs-process@0.1.2"
     },
     "npm:core-js@1.2.6": {
       "fs": "github:jspm/nodelibs-fs@0.1.2",
@@ -187,16 +186,12 @@
     "npm:inherits@2.0.1": {
       "util": "github:jspm/nodelibs-util@0.1.0"
     },
-    "npm:isarray@1.0.0": {
-      "systemjs-json": "github:systemjs/plugin-json@0.1.0"
-    },
     "npm:lodash@4.6.1": {
       "buffer": "github:jspm/nodelibs-buffer@0.1.0",
       "process": "github:jspm/nodelibs-process@0.1.2"
     },
     "npm:moment@2.11.2": {
-      "process": "github:jspm/nodelibs-process@0.1.2",
-      "systemjs-json": "github:systemjs/plugin-json@0.1.0"
+      "process": "github:jspm/nodelibs-process@0.1.2"
     },
     "npm:path-browserify@0.0.0": {
       "process": "github:jspm/nodelibs-process@0.1.2"
@@ -210,11 +205,7 @@
     }
   },
   bundles: {
-<<<<<<< HEAD
-    "app.min-4759c09ce8.js": [
-=======
-    "app.min-045ae97707.js": [
->>>>>>> aca52b91
+    "app.min-0b06430326.js": [
       "app.html!github:systemjs/plugin-text@0.0.3.js",
       "app.js",
       "components/binary-layer.js",
@@ -340,4 +331,4 @@
       "npm:process@0.11.2/browser.js"
     ]
   }
-})+});